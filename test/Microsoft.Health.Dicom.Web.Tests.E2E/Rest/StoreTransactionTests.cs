﻿// -------------------------------------------------------------------------------------------------
// Copyright (c) Microsoft Corporation. All rights reserved.
// Licensed under the MIT License (MIT). See LICENSE in the repo root for license information.
// -------------------------------------------------------------------------------------------------

using System;
using System.IO;
using System.Linq;
using System.Net;
using System.Net.Http;
using System.Threading.Tasks;
using Dicom;
using Microsoft.Health.Dicom.Core.Features.Resources.Store;
using Microsoft.Health.Dicom.Tests.Common;
using Microsoft.Health.Dicom.Web.Tests.E2E.Clients;
using Microsoft.Net.Http.Headers;
using Xunit;

namespace Microsoft.Health.Dicom.Web.Tests.E2E.Rest
{
    public class StoreTransactionTests : IClassFixture<HttpIntegrationTestFixture<Startup>>
    {
        public StoreTransactionTests(HttpIntegrationTestFixture<Startup> fixture)
        {
            Client = new DicomWebClient(fixture.HttpClient);
        }

        protected DicomWebClient Client { get; set; }

        [Theory]
        [InlineData(DicomWebClient.DicomMediaType.Json)]
        [InlineData(DicomWebClient.DicomMediaType.Xml)]
        public async Task GivenRandomContent_WhenStoring_TheServerShouldReturnConflict(DicomWebClient.DicomMediaType dicomMediaType)
        {
            using (var stream = new MemoryStream())
            {
                HttpResult<DicomDataset> response = await Client.PostAsync(new[] { stream }, null, dicomMediaType);
                Assert.Equal(HttpStatusCode.Conflict, response.StatusCode);
            }
        }

        [Theory]
        [InlineData(DicomWebClient.DicomMediaType.Json)]
        [InlineData(DicomWebClient.DicomMediaType.Xml)]
        public async Task GivenARequestWithInvalidStudyInstanceUID_WhenStoring_TheServerShouldReturnBadRequest(DicomWebClient.DicomMediaType dicomMediaType)
        {
            using (var stream = new MemoryStream())
            {
                HttpResult<DicomDataset> response = await Client.PostAsync(new[] { stream }, studyInstanceUID: new string('b', 65), dicomMediaType);
                Assert.Equal(HttpStatusCode.BadRequest, response.StatusCode);
            }
        }

        [Theory]
        [InlineData("application/data")]
        [InlineData("application/dicom")]
        public async void GivenAnIncorrectAcceptHeader_WhenStoring_TheServerShouldReturnNotAcceptable(string acceptHeader)
        {
            var request = new HttpRequestMessage(HttpMethod.Post, "studies");
            request.Headers.Add(HeaderNames.Accept, acceptHeader);

            using (HttpResponseMessage response = await Client.HttpClient.SendAsync(request))
            {
                Assert.Equal(HttpStatusCode.NotAcceptable, response.StatusCode);
            }
        }

        [Theory]
        [InlineData(DicomWebClient.DicomMediaType.Json)]
        [InlineData(DicomWebClient.DicomMediaType.Xml)]
        public async void GivenAnNonMultipartRequest_WhenStoring_TheServerShouldReturnUnsupportedMediaType(DicomWebClient.DicomMediaType dicomMediaType)
        {
            var request = new HttpRequestMessage(HttpMethod.Post, "studies");
            switch (dicomMediaType)
            {
                case DicomWebClient.DicomMediaType.Json:
                    request.Headers.Add(HeaderNames.Accept, DicomWebClient.MediaTypeApplicationDicomJson.MediaType);
                    break;
                case DicomWebClient.DicomMediaType.Xml:
                    request.Headers.Add(HeaderNames.Accept, DicomWebClient.MediaTypeApplicationDicomXml.MediaType);
                    break;
            }

            request.Content = new ByteArrayContent(new byte[] { 1, 2, 3 });

            using (HttpResponseMessage response = await Client.HttpClient.SendAsync(request))
            {
                Assert.Equal(HttpStatusCode.UnsupportedMediaType, response.StatusCode);
            }
        }

        [Theory]
        [InlineData(DicomWebClient.DicomMediaType.Json)]
        [InlineData(DicomWebClient.DicomMediaType.Xml)]
        public async void GivenAMultipartRequestWithNoContent_WhenStoring_TheServerShouldReturnNoContent(DicomWebClient.DicomMediaType dicomMediaType)
        {
            var request = new HttpRequestMessage(HttpMethod.Post, "studies");
            switch (dicomMediaType)
            {
                case DicomWebClient.DicomMediaType.Json:
                    request.Headers.Add(HeaderNames.Accept, DicomWebClient.MediaTypeApplicationDicomJson.MediaType);
                    break;
                case DicomWebClient.DicomMediaType.Xml:
                    request.Headers.Add(HeaderNames.Accept, DicomWebClient.MediaTypeApplicationDicomXml.MediaType);
                    break;
            }

            var multiContent = new MultipartContent("related");
            multiContent.Headers.ContentType.Parameters.Add(new System.Net.Http.Headers.NameValueHeaderValue("type", $"\"{DicomWebClient.MediaTypeApplicationDicom.MediaType}\""));

            request.Content = multiContent;

            HttpResult<DicomDataset> response = await Client.PostMultipartContentAsync(multiContent, "studies");
            Assert.Equal(HttpStatusCode.NoContent, response.StatusCode);
        }

        [Theory]
        [InlineData(DicomWebClient.DicomMediaType.Json)]
        [InlineData(DicomWebClient.DicomMediaType.Xml)]
        public async void GivenAMultipartRequestWithEmptyContent_WhenStoring_TheServerShouldReturnConflict(DicomWebClient.DicomMediaType dicomMediaType)
        {
            var request = new HttpRequestMessage(HttpMethod.Post, "studies");
            switch (dicomMediaType)
            {
                case DicomWebClient.DicomMediaType.Json:
                    request.Headers.Add(HeaderNames.Accept, DicomWebClient.MediaTypeApplicationDicomJson.MediaType);
                    break;
                case DicomWebClient.DicomMediaType.Xml:
                    request.Headers.Add(HeaderNames.Accept, DicomWebClient.MediaTypeApplicationDicomXml.MediaType);
                    break;
            }

            var multiContent = new MultipartContent("related");
            multiContent.Headers.ContentType.Parameters.Add(new System.Net.Http.Headers.NameValueHeaderValue("type", $"\"{DicomWebClient.MediaTypeApplicationDicom.MediaType}\""));

            var byteContent = new ByteArrayContent(Array.Empty<byte>());
            byteContent.Headers.ContentType = DicomWebClient.MediaTypeApplicationDicom;
            multiContent.Add(byteContent);

            request.Content = multiContent;

            HttpResult<DicomDataset> response = await Client.PostMultipartContentAsync(multiContent, "studies");
            Assert.Equal(HttpStatusCode.Conflict, response.StatusCode);
        }

        [Theory]
        [InlineData(DicomWebClient.DicomMediaType.Json)]
        [InlineData(DicomWebClient.DicomMediaType.Xml)]
        public async void GivenAMultipartRequestWithAnInvalidMultipartSection_WhenStoring_TheServerShouldReturnAccepted(DicomWebClient.DicomMediaType dicomMediaType)
        {
            var request = new HttpRequestMessage(HttpMethod.Post, "studies");
            var multiContent = new MultipartContent("related");
            multiContent.Headers.ContentType.Parameters.Add(new System.Net.Http.Headers.NameValueHeaderValue("type", $"\"{DicomWebClient.MediaTypeApplicationDicom.MediaType}\""));

            var byteContent = new ByteArrayContent(Array.Empty<byte>());
            byteContent.Headers.ContentType = DicomWebClient.MediaTypeApplicationDicom;
            multiContent.Add(byteContent);

            DicomFile validFile = Samples.CreateRandomDicomFile();

            using (var stream = new MemoryStream())
            {
                await validFile.SaveAsync(stream);

                var validByteContent = new ByteArrayContent(stream.ToArray());
                validByteContent.Headers.ContentType = DicomWebClient.MediaTypeApplicationDicom;
                multiContent.Add(validByteContent);
            }

            request.Content = multiContent;

            HttpResult<DicomDataset> response = await Client.PostMultipartContentAsync(multiContent, "studies", dicomMediaType);
            Assert.Equal(HttpStatusCode.Accepted, response.StatusCode);
            ValidationHelpers.ValidateSuccessSequence(response.Value.GetSequence(DicomTag.ReferencedSOPSequence), validFile.Dataset);
        }

        [Theory]
        [InlineData(DicomWebClient.DicomMediaType.Json)]
        [InlineData(DicomWebClient.DicomMediaType.Xml)]
        public async void GivenAllDifferentStudyInstanceUIDs_WhenStoringWithProvidedStudyInstanceUID_TheServerShouldReturnConflict(DicomWebClient.DicomMediaType dicomMediaType)
        {
            DicomFile dicomFile1 = Samples.CreateRandomDicomFile();
            DicomFile dicomFile2 = Samples.CreateRandomDicomFile();

            var studyInstanceUID = Guid.NewGuid().ToString();
            HttpResult<DicomDataset> response = await Client.PostAsync(
                new[] { dicomFile1, dicomFile2 }, studyInstanceUID, dicomMediaType);
            Assert.Equal(HttpStatusCode.Conflict, response.StatusCode);
            Assert.NotNull(response.Value);
            Assert.True(response.Value.Count() == 2);

            Assert.EndsWith($"studies/{studyInstanceUID}", response.Value.GetSingleValue<string>(DicomTag.RetrieveURL));

            ValidationHelpers.ValidateFailureSequence(
                response.Value.GetSequence(DicomTag.FailedSOPSequence),
                StoreFailureCodes.MismatchStudyInstanceUIDFailureCode,
                dicomFile1.Dataset,
                dicomFile2.Dataset);
        }

        [Theory]
        [InlineData(DicomWebClient.DicomMediaType.Json)]
        [InlineData(DicomWebClient.DicomMediaType.Xml)]
        public async void GivenOneDifferentStudyInstanceUID_WhenStoringWithProvidedStudyInstanceUID_TheServerShouldReturnAccepted(DicomWebClient.DicomMediaType dicomMediaType)
        {
            var studyInstanceUID = Guid.NewGuid().ToString();
            DicomFile dicomFile1 = Samples.CreateRandomDicomFile(studyInstanceUID: studyInstanceUID);
            DicomFile dicomFile2 = Samples.CreateRandomDicomFile();

            HttpResult<DicomDataset> response = await Client.PostAsync(
                new[] { dicomFile1, dicomFile2 }, studyInstanceUID, dicomMediaType);
            Assert.Equal(HttpStatusCode.Accepted, response.StatusCode);
            Assert.NotNull(response.Value);
            Assert.True(response.Value.Count() == 3);

            Assert.EndsWith($"studies/{studyInstanceUID}", response.Value.GetSingleValue<string>(DicomTag.RetrieveURL));

            ValidationHelpers.ValidateSuccessSequence(response.Value.GetSequence(DicomTag.ReferencedSOPSequence), dicomFile1.Dataset);
            ValidationHelpers.ValidateFailureSequence(
                response.Value.GetSequence(DicomTag.FailedSOPSequence),
                StoreFailureCodes.MismatchStudyInstanceUIDFailureCode,
                dicomFile2.Dataset);
        }

        [Theory]
        [InlineData(DicomWebClient.DicomMediaType.Json)]
        [InlineData(DicomWebClient.DicomMediaType.Xml)]
        public async void GivenDatasetWithDuplicateIdentifiers_WhenStoring_TheServerShouldReturnConflict(DicomWebClient.DicomMediaType dicomMediaType)
        {
            var studyInstanceUID = Guid.NewGuid().ToString();
            DicomFile dicomFile1 = Samples.CreateRandomDicomFile(studyInstanceUID, studyInstanceUID);
            HttpResult<DicomDataset> response = await Client.PostAsync(new[] { dicomFile1 }, null, dicomMediaType);
            Assert.False(response.Value.TryGetSequence(DicomTag.ReferencedSOPSequence, out DicomSequence _));
            Assert.Equal(HttpStatusCode.Conflict, response.StatusCode);
            ValidationHelpers.ValidateFailureSequence(
                response.Value.GetSequence(DicomTag.FailedSOPSequence),
                StoreFailureCodes.ProcessingFailureCode,
                dicomFile1.Dataset);
        }

        [Theory]
        [InlineData(DicomWebClient.DicomMediaType.Json)]
        [InlineData(DicomWebClient.DicomMediaType.Xml)]
        public async void GivenExistingDataset_WhenStoring_TheServerShouldReturnConflict(DicomWebClient.DicomMediaType dicomMediaType)
        {
            DicomFile dicomFile1 = Samples.CreateRandomDicomFile();
            HttpResult<DicomDataset> response1 = await Client.PostAsync(new[] { dicomFile1 }, null, dicomMediaType);
            Assert.Equal(HttpStatusCode.OK, response1.StatusCode);
            ValidationHelpers.ValidateSuccessSequence(response1.Value.GetSequence(DicomTag.ReferencedSOPSequence), dicomFile1.Dataset);
            Assert.False(response1.Value.TryGetSequence(DicomTag.FailedSOPSequence, out DicomSequence _));

            HttpResult<DicomDataset> response2 = await Client.PostAsync(new[] { dicomFile1 }, null, dicomMediaType);
            Assert.Equal(HttpStatusCode.Conflict, response2.StatusCode);
            ValidationHelpers.ValidateFailureSequence(
                response2.Value.GetSequence(DicomTag.FailedSOPSequence),
                StoreFailureCodes.SopInstanceAlredyExistsFailureCode,
                dicomFile1.Dataset);
        }
<<<<<<< HEAD

        [Theory]
        [InlineData("utf-7", "utf-8")]
        [InlineData("utf-8", "utf-8")]
        [InlineData("utf-32", "utf-8")]
        [InlineData("us-ascii", "utf-8")]
        [InlineData("utf-16BE", "utf-8")]
        [InlineData("*", "utf-8")]
        [InlineData("asdf", "utf-8")]
        [InlineData("utf-16", "utf-16")]
        public async void GivenValidDatasetAndXmlEncoding_WhenStoring_TheServerShouldReturnValidDataset(string encodingString, string expectedResponseEncoding)
        {
            var request = new HttpRequestMessage(HttpMethod.Post, "studies");
            var multiContent = new MultipartContent("related");
            multiContent.Headers.ContentType.Parameters.Add(new System.Net.Http.Headers.NameValueHeaderValue("type", $"\"{DicomWebClient.MediaTypeApplicationDicom.MediaType}\""));
            multiContent.Headers.ContentType.Parameters.Add(new System.Net.Http.Headers.NameValueHeaderValue("charset", $"\"{encodingString}\""));

            DicomFile validFile = Samples.CreateRandomDicomFile();

            using (var stream = new MemoryStream())
            {
                await validFile.SaveAsync(stream);

                var validByteContent = new ByteArrayContent(stream.ToArray());
                validByteContent.Headers.ContentType = DicomWebClient.MediaTypeApplicationDicom;
                multiContent.Add(validByteContent);
            }

            request.Content = multiContent;
            request.Headers.Accept.Add(DicomWebClient.MediaTypeApplicationDicomXml);
            request.Headers.AcceptCharset.Add(new System.Net.Http.Headers.StringWithQualityHeaderValue(encodingString));

            using (HttpResponseMessage response = await Client.HttpClient.SendAsync(request, HttpCompletionOption.ResponseHeadersRead))
            {
                Assert.True(response.StatusCode == HttpStatusCode.Accepted || response.StatusCode == HttpStatusCode.OK);

                string contentText = await response.Content.ReadAsStringAsync();
                DicomDataset dataset = Dicom.Core.DicomXML.ConvertXMLToDicom(contentText);
                ValidateSuccessSequence(dataset.GetSequence(DicomTag.ReferencedSOPSequence), validFile.Dataset);

                Assert.Contains($@"<?xml version=""1.0"" encoding=""{expectedResponseEncoding}""?>", contentText);
            }
        }

        private void ValidateFailureSequence(DicomSequence dicomSequence, ushort expectedFailureCode, params DicomDataset[] expectedFailedDatasets)
        {
            Assert.Equal(DicomTag.FailedSOPSequence, dicomSequence.Tag);
            Assert.True(dicomSequence.Count() == expectedFailedDatasets.Length);
            var expectedSopClassUIDs = new HashSet<string>(expectedFailedDatasets.Select(x => x.GetSingleValueOrDefault(DicomTag.SOPClassUID, string.Empty)));
            var expectedSopInstanceUIDs = new HashSet<string>(expectedFailedDatasets.Select(x => x.GetSingleValueOrDefault(DicomTag.SOPInstanceUID, string.Empty)));

            foreach (DicomDataset dataset in dicomSequence)
            {
                Assert.True(dataset.Count() == 3);
                Assert.Equal(expectedFailureCode, dataset.GetSingleValue<ushort>(DicomTag.FailureReason));
                Assert.Contains(dataset.GetSingleValue<string>(DicomTag.ReferencedSOPClassUID), expectedSopClassUIDs);
                Assert.Contains(dataset.GetSingleValue<string>(DicomTag.ReferencedSOPInstanceUID), expectedSopInstanceUIDs);
            }
        }

        private void ValidateSuccessSequence(DicomSequence dicomSequence, params DicomDataset[] expectedDatasets)
        {
            Assert.Equal(DicomTag.ReferencedSOPSequence, dicomSequence.Tag);
            Assert.True(dicomSequence.Count() == expectedDatasets.Length);
            var datasetsBySopInstanceUID = expectedDatasets.ToDictionary(x => x.GetSingleValue<string>(DicomTag.SOPInstanceUID), x => x);

            foreach (DicomDataset dataset in dicomSequence)
            {
                Assert.True(dataset.Count() == 3);
                var referencedSopInstanceUID = dataset.GetSingleValue<string>(DicomTag.ReferencedSOPInstanceUID);
                Assert.True(datasetsBySopInstanceUID.ContainsKey(referencedSopInstanceUID));
                DicomDataset referenceDataset = datasetsBySopInstanceUID[referencedSopInstanceUID];
                var dicomInstance = DicomInstance.Create(referenceDataset);
                Assert.Equal(referenceDataset.GetSingleValue<string>(DicomTag.SOPClassUID), dataset.GetSingleValue<string>(DicomTag.ReferencedSOPClassUID));
                Assert.EndsWith(
                    $"studies/{dicomInstance.StudyInstanceUID}/series/{dicomInstance.SeriesInstanceUID}/instances/{dicomInstance.SopInstanceUID}",
                    dataset.GetSingleValue<string>(DicomTag.RetrieveURL));
            }
        }
=======
>>>>>>> afabed68
    }
}<|MERGE_RESOLUTION|>--- conflicted
+++ resolved
@@ -256,7 +256,6 @@
                 StoreFailureCodes.SopInstanceAlredyExistsFailureCode,
                 dicomFile1.Dataset);
         }
-<<<<<<< HEAD
 
         [Theory]
         [InlineData("utf-7", "utf-8")]
@@ -295,48 +294,10 @@
 
                 string contentText = await response.Content.ReadAsStringAsync();
                 DicomDataset dataset = Dicom.Core.DicomXML.ConvertXMLToDicom(contentText);
-                ValidateSuccessSequence(dataset.GetSequence(DicomTag.ReferencedSOPSequence), validFile.Dataset);
+                ValidationHelpers.ValidateSuccessSequence(dataset.GetSequence(DicomTag.ReferencedSOPSequence), validFile.Dataset);
 
                 Assert.Contains($@"<?xml version=""1.0"" encoding=""{expectedResponseEncoding}""?>", contentText);
             }
         }
-
-        private void ValidateFailureSequence(DicomSequence dicomSequence, ushort expectedFailureCode, params DicomDataset[] expectedFailedDatasets)
-        {
-            Assert.Equal(DicomTag.FailedSOPSequence, dicomSequence.Tag);
-            Assert.True(dicomSequence.Count() == expectedFailedDatasets.Length);
-            var expectedSopClassUIDs = new HashSet<string>(expectedFailedDatasets.Select(x => x.GetSingleValueOrDefault(DicomTag.SOPClassUID, string.Empty)));
-            var expectedSopInstanceUIDs = new HashSet<string>(expectedFailedDatasets.Select(x => x.GetSingleValueOrDefault(DicomTag.SOPInstanceUID, string.Empty)));
-
-            foreach (DicomDataset dataset in dicomSequence)
-            {
-                Assert.True(dataset.Count() == 3);
-                Assert.Equal(expectedFailureCode, dataset.GetSingleValue<ushort>(DicomTag.FailureReason));
-                Assert.Contains(dataset.GetSingleValue<string>(DicomTag.ReferencedSOPClassUID), expectedSopClassUIDs);
-                Assert.Contains(dataset.GetSingleValue<string>(DicomTag.ReferencedSOPInstanceUID), expectedSopInstanceUIDs);
-            }
-        }
-
-        private void ValidateSuccessSequence(DicomSequence dicomSequence, params DicomDataset[] expectedDatasets)
-        {
-            Assert.Equal(DicomTag.ReferencedSOPSequence, dicomSequence.Tag);
-            Assert.True(dicomSequence.Count() == expectedDatasets.Length);
-            var datasetsBySopInstanceUID = expectedDatasets.ToDictionary(x => x.GetSingleValue<string>(DicomTag.SOPInstanceUID), x => x);
-
-            foreach (DicomDataset dataset in dicomSequence)
-            {
-                Assert.True(dataset.Count() == 3);
-                var referencedSopInstanceUID = dataset.GetSingleValue<string>(DicomTag.ReferencedSOPInstanceUID);
-                Assert.True(datasetsBySopInstanceUID.ContainsKey(referencedSopInstanceUID));
-                DicomDataset referenceDataset = datasetsBySopInstanceUID[referencedSopInstanceUID];
-                var dicomInstance = DicomInstance.Create(referenceDataset);
-                Assert.Equal(referenceDataset.GetSingleValue<string>(DicomTag.SOPClassUID), dataset.GetSingleValue<string>(DicomTag.ReferencedSOPClassUID));
-                Assert.EndsWith(
-                    $"studies/{dicomInstance.StudyInstanceUID}/series/{dicomInstance.SeriesInstanceUID}/instances/{dicomInstance.SopInstanceUID}",
-                    dataset.GetSingleValue<string>(DicomTag.RetrieveURL));
-            }
-        }
-=======
->>>>>>> afabed68
     }
 }