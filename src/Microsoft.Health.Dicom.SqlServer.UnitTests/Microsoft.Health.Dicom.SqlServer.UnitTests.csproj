--- conflicted
+++ resolved
@@ -5,11 +5,7 @@
   </PropertyGroup>
 
   <ItemGroup>
-<<<<<<< HEAD
-    <PackageReference Include="Microsoft.Health.SqlServer" Version="1.0.0-master-20200709-1" />
-=======
     <PackageReference Include="Microsoft.Health.SqlServer" Version="1.0.0-master-20200716-1" />
->>>>>>> 77cb1653
     <PackageReference Include="Microsoft.NET.Test.Sdk" Version="16.5.0" />
     <PackageReference Include="NSubstitute" Version="4.2.2" />
     <PackageReference Include="xunit" Version="2.4.1" />
