--- conflicted
+++ resolved
@@ -137,24 +137,13 @@
 **************************************************************/
 CREATE TABLE dicom.Instance (
     --instance keys
-<<<<<<< HEAD
-    StudyInstanceUid VARCHAR(64) NOT NULL,
-    SeriesInstanceUid VARCHAR(64) NOT NULL,
-    SopInstanceUid VARCHAR(64) NOT NULL,
-    --data consitency columns
-    Watermark BIGINT NOT NULL,
-    Status TINYINT NOT NULL,
-    LastStatusUpdatesDate DATETIME2(7) NOT NULL,
-    --audit columns
-    CreatedDate DATETIME2(7) NOT NULL
-=======
     StudyInstanceUid        VARCHAR(64) NOT NULL,
     SeriesInstanceUid       VARCHAR(64) NOT NULL,
     SopInstanceUid          VARCHAR(64) NOT NULL,
     --data consitency columns
     Watermark               BIGINT NOT NULL,
     Status                  TINYINT NOT NULL,
-    LastStatusUpdatesDate   DATETIME2(7) NOT NULL,
+    LastStatusUpdatedDate   DATETIME2(7) NOT NULL,
     --audit columns
     CreatedDate             DATETIME2(7) NOT NULL
 )
@@ -214,7 +203,6 @@
 INCLUDE
 (
     SopInstanceUid
->>>>>>> 21dbda0a
 )
 
 /*************************************************************
@@ -223,20 +211,6 @@
 **************************************************************/
 CREATE TABLE dicom.StudyMetadataCore (
     --Key
-<<<<<<< HEAD
-    ID BIGINT NOT NULL, --PK
-    --instance keys
-    StudyInstanceUid VARCHAR(64) NOT NULL,
-    Version INT NOT NULL,
-    --patient and study core
-    PatientID NVARCHAR(64) NOT NULL,
-    PatientName NVARCHAR(325) NULL,
-    --PatientNameIndex AS REPLACE(PatientName, '^', ' '), --FT index, TODO code gen not working 
-    ReferringPhysicianName NVARCHAR(325) NULL,
-    StudyDate DATE NULL,
-    StudyDescription NVARCHAR(64) NULL,
-    AccessionNumber NVARCHAR(16) NULL,
-=======
     ID                          BIGINT NOT NULL, --PK
     --instance keys
     StudyInstanceUid            VARCHAR(64) NOT NULL,
@@ -306,7 +280,6 @@
 (
     ID,
     StudyInstanceUid
->>>>>>> 21dbda0a
 )
 
 /*************************************************************
@@ -316,16 +289,43 @@
 
 CREATE TABLE dicom.SeriesMetadataCore (
     --Key
-<<<<<<< HEAD
-    ID BIGINT NOT NULL, --FK
+    ID                                  BIGINT NOT NULL, --FK
     --instance keys
-    SeriesInstanceUid VARCHAR(64) NOT NULL,
-    Version INT NOT NULL,
+    SeriesInstanceUid                   VARCHAR(64) NOT NULL,
+    Version                             INT NOT NULL,
     --series core
-    Modality NVARCHAR(16) NULL,
-    PerformedProcedureStepStartDate DATE NULL
+    Modality                            NVARCHAR(16) NULL,
+    PerformedProcedureStepStartDate     DATE NULL
 ) 
-GO
+
+CREATE UNIQUE CLUSTERED INDEX IXC_dicom_SeriesMetadataCore ON dicom.SeriesMetadataCore
+(
+    ID,
+    SeriesInstanceUid
+)
+
+CREATE NONCLUSTERED INDEX IX_dicom_SeriesMetadataCore_Modality ON dicom.SeriesMetadataCore
+(
+    Modality
+)
+INCLUDE
+(
+    ID,
+    SeriesInstanceUid
+)
+
+CREATE NONCLUSTERED INDEX IX_dicom_SeriesMetadataCore_PerformedProcedureStepStartDate ON dicom.SeriesMetadataCore
+(
+    PerformedProcedureStepStartDate
+)
+INCLUDE
+(
+    ID,
+    SeriesInstanceUid
+)
+
+GO
+
 
 /*************************************************************
     Sequence for generating unique ids
@@ -422,7 +422,7 @@
 
     -- The instance does not exist, insert it.
     INSERT INTO dicom.Instance
-        (studyInstanceUid, seriesInstanceUid, sopInstanceUid, Watermark, Status, LastStatusUpdatesDate, CreatedDate)
+        (studyInstanceUid, seriesInstanceUid, sopInstanceUid, Watermark, Status, LastStatusUpdatedDate, CreatedDate)
     VALUES
         (@studyInstanceUid, @seriesInstanceUid, @sopInstanceUid, NEXT VALUE FOR dicom.WatermarkSequence, @initialStatus, @currentDate, @currentDate)
 
@@ -456,41 +456,4 @@
     --END
 
     COMMIT TRANSACTION
-=======
-    ID                                  BIGINT NOT NULL, --FK
-    --instance keys
-    SeriesInstanceUid                   VARCHAR(64) NOT NULL,
-    Version                             INT NOT NULL,
-    --series core
-    Modality                            NVARCHAR(16) NULL,
-    PerformedProcedureStepStartDate     DATE NULL
-) 
-
-CREATE UNIQUE CLUSTERED INDEX IXC_dicom_SeriesMetadataCore ON dicom.SeriesMetadataCore
-(
-    ID,
-    SeriesInstanceUid
-)
-
-CREATE NONCLUSTERED INDEX IX_dicom_SeriesMetadataCore_Modality ON dicom.SeriesMetadataCore
-(
-    Modality
-)
-INCLUDE
-(
-    ID,
-    SeriesInstanceUid
-)
-
-CREATE NONCLUSTERED INDEX IX_dicom_SeriesMetadataCore_PerformedProcedureStepStartDate ON dicom.SeriesMetadataCore
-(
-    PerformedProcedureStepStartDate
-)
-INCLUDE
-(
-    ID,
-    SeriesInstanceUid
-)
-
->>>>>>> 21dbda0a
 GO