--- conflicted
+++ resolved
@@ -115,7 +115,6 @@
                     var dicomFile = DicomFile.Open(resultStreams.Single());
                     ValidateHasFrames(dicomFile, message.Frames);
 
-<<<<<<< HEAD
                     if (!message.OriginalTransferSyntaxRequested() && !CanTranscodeDataset(dicomFile.Dataset, parsedDicomTransferSyntax))
                     {
                         throw new DataStoreException(HttpStatusCode.NotAcceptable);
@@ -123,9 +122,6 @@
 
                     // Note that per DICOMWeb spec (http://dicom.nema.org/medical/dicom/current/output/html/part18.html#sect_9.5.1.2.1)
                     // frame number in the URI is 1-based, unlike fo-dicom representation
-=======
-                    // Note: We subtract 1 from each frame, as frames are 0 based.
->>>>>>> 68e96121
                     resultStreams = message.Frames.Select(
                         x => new LazyTransformReadOnlyStream<DicomFile>(dicomFile, y => GetFrame(y, x - 1, parsedDicomTransferSyntax)))
                         .ToArray();
@@ -264,11 +260,7 @@
             // Note: We look for any frame value that is 0 or less, or greater than number of frames.
             // As number of frames is 0 based, but incoming frame requests start at 1, we are converting in this check.
             var pixelData = DicomPixelData.Create(dataset);
-<<<<<<< HEAD
-            var missingFrames = frames.Where(x => x > pixelData.NumberOfFrames || x < 0).ToArray();
-=======
             var missingFrames = frames.Where(x => x > pixelData.NumberOfFrames || x <= 0).ToArray();
->>>>>>> 68e96121
 
             // If any missing frames, throw not found exception for the specific frames not found.
             if (missingFrames.Length > 0)
