--- conflicted
+++ resolved
@@ -27,7 +27,6 @@
         private static readonly DicomTransferSyntax DefaultTransferSyntax = DicomTransferSyntax.ExplicitVRLittleEndian;
         private readonly DicomDataStore _dicomDataStore;
 
-<<<<<<< HEAD
         private static DicomTransferSyntax[] _supportedTransferSyntaxes8bit = new[]
         {
             DicomTransferSyntax.DeflatedExplicitVRLittleEndian,
@@ -50,13 +49,8 @@
             DicomTransferSyntax.RLELossless,
         };
 
-        public RetrieveDicomResourceHandler(
-            IDicomBlobDataStore dicomBlobDataStore,
-            IDicomMetadataStore dicomMetadataStore)
-=======
         public RetrieveDicomResourceHandler(IDicomMetadataStore dicomMetadataStore, DicomDataStore dicomDataStore)
             : base(dicomMetadataStore)
->>>>>>> 20cb8410
         {
             EnsureArg.IsNotNull(dicomDataStore, nameof(dicomDataStore));
 
@@ -99,53 +93,18 @@
         public async Task<RetrieveDicomResourceResponse> Handle(
             RetrieveDicomResourceRequest message, CancellationToken cancellationToken)
         {
-<<<<<<< HEAD
-            try
-            {
-                IEnumerable<DicomInstance> instancesToRetrieve;
-
-                switch (message.ResourceType)
-                {
-                    case ResourceType.Frames:
-                    case ResourceType.Instance:
-                        instancesToRetrieve = new[] { new DicomInstance(message.StudyInstanceUID, message.SeriesInstanceUID, message.SopInstanceUID) };
-
-                        break;
-                    case ResourceType.Series:
-                        instancesToRetrieve = await _dicomMetadataStore.GetInstancesInSeriesAsync(
-                            message.StudyInstanceUID,
-                            message.SeriesInstanceUID,
-                            cancellationToken);
-                        break;
-                    case ResourceType.Study:
-                        instancesToRetrieve = await _dicomMetadataStore.GetInstancesInStudyAsync(message.StudyInstanceUID, cancellationToken);
-                        break;
-                    default:
-                        throw new ArgumentException($"Unknown retrieve transaction type: {message.ResourceType}", nameof(message));
-                }
-
-                Stream[] resultStreams = await Task.WhenAll(
-                                                    instancesToRetrieve.Select(
-                                                        x => _dicomBlobDataStore.GetFileAsStreamAsync(
-                                                            StoreDicomResourcesHandler.GetBlobStorageName(x), cancellationToken)));
-
-                DicomTransferSyntax parsedDicomTransferSyntax =
-                                                    message.OriginalTransferSyntaxRequested() ?
-                                                    null :
-                                                    string.IsNullOrWhiteSpace(message.RequestedTransferSyntax) ?
-                                                    DefaultTransferSyntax :
-                                                    DicomTransferSyntax.Parse(message.RequestedTransferSyntax);
-=======
-            DicomTransferSyntax parsedDicomTransferSyntax = string.IsNullOrWhiteSpace(message.RequestedTransferSyntax) ?
-                                                DefaultTransferSyntax :
-                                                DicomTransferSyntax.Parse(message.RequestedTransferSyntax);
+            DicomTransferSyntax parsedDicomTransferSyntax =
+                message.OriginalTransferSyntaxRequested() ?
+                    null :
+                    string.IsNullOrWhiteSpace(message.RequestedTransferSyntax) ?
+                        DefaultTransferSyntax :
+                        DicomTransferSyntax.Parse(message.RequestedTransferSyntax);
 
             try
             {
                 IEnumerable<DicomInstance> retrieveInstances = await GetInstancesToRetrieve(
                     message.ResourceType, message.StudyInstanceUID, message.SeriesInstanceUID, message.SopInstanceUID, cancellationToken);
                 Stream[] resultStreams = await Task.WhenAll(retrieveInstances.Select(x => _dicomDataStore.GetDicomDataStreamAsync(x, cancellationToken)));
->>>>>>> 20cb8410
 
                 var responseCode = HttpStatusCode.OK;
 
@@ -161,18 +120,13 @@
                     }
 
                     // Note that per DICOMWeb spec (http://dicom.nema.org/medical/dicom/current/output/html/part18.html#sect_9.5.1.2.1)
-                    // frame number in the UIR is 1-based, unlike fo-dicom representation
+                    // frame number in the URI is 1-based, unlike fo-dicom representation
                     resultStreams = message.Frames.Select(
-<<<<<<< HEAD
-                        x => new LazyTransformStream<DicomFile>(dicomFile, y => GetFrame(y, x - 1, parsedDicomTransferSyntax)))
-=======
-                        x => new LazyTransformReadOnlyStream<DicomFile>(dicomFile, y => GetFrame(y, x, parsedDicomTransferSyntax)))
->>>>>>> 20cb8410
+                        x => new LazyTransformReadOnlyStream<DicomFile>(dicomFile, y => GetFrame(y, x - 1, parsedDicomTransferSyntax)))
                         .ToArray();
                 }
                 else
                 {
-<<<<<<< HEAD
                     if (!message.OriginalTransferSyntaxRequested())
                     {
                         resultStreams = resultStreams.Where(x =>
@@ -206,10 +160,7 @@
                         throw new DataStoreException(HttpStatusCode.NotAcceptable);
                     }
 
-                    resultStreams = resultStreams.Select(x => new LazyTransformStream<Stream>(x, y => EncodeDicomFile(y, parsedDicomTransferSyntax))).ToArray();
-=======
                     resultStreams = resultStreams.Select(x => new LazyTransformReadOnlyStream<Stream>(x, y => EncodeDicomFile(y, parsedDicomTransferSyntax))).ToArray();
->>>>>>> 20cb8410
                 }
 
                 return new RetrieveDicomResourceResponse(responseCode, resultStreams);
