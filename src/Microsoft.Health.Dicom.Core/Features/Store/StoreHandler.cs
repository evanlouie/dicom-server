--- conflicted
+++ resolved
@@ -46,16 +46,7 @@
                 throw new UnauthorizedDicomActionException(DataActions.Write);
             }
 
-<<<<<<< HEAD
-            if (await AuthorizationService.CheckAccess(DataActions.Write, cancellationToken) != DataActions.Write)
-            {
-                throw new UnauthorizedDicomActionException(DataActions.Write);
-            }
-
-            StoreRequestValidator.ValidateRequest(message);
-=======
             StoreRequestValidator.ValidateRequest(request);
->>>>>>> dae1287a
 
             // Find a reader that can parse the request body.
             IDicomInstanceEntryReader dicomInstanceEntryReader = _dicomInstanceEntryReaderManager.FindReader(request.RequestContentType);
