-- NOTE: This script DROPS AND RECREATES all database objects.
-- Style guide: please see: https://github.com/ktaranov/sqlserver-kit/blob/master/SQL%20Server%20Name%20Convention%20and%20T-SQL%20Programming%20Style.md

/*************************************************************
    Configure database
**************************************************************/

-- Enable RCSI
IF ((SELECT is_read_committed_snapshot_on FROM sys.databases WHERE database_id = DB_ID()) = 0) BEGIN
    ALTER DATABASE CURRENT SET READ_COMMITTED_SNAPSHOT ON
END

-- Avoid blocking queries when statistics need to be rebuilt
IF ((SELECT is_auto_update_stats_async_on FROM sys.databases WHERE database_id = DB_ID()) = 0) BEGIN
    ALTER DATABASE CURRENT SET AUTO_UPDATE_STATISTICS_ASYNC ON
END

-- Use ANSI behavior for null values
IF ((SELECT is_ansi_nulls_on FROM sys.databases WHERE database_id = DB_ID()) = 0) BEGIN
    ALTER DATABASE CURRENT SET ANSI_NULLS ON
END

GO

/*************************************************************
Full text catalog creation
**************************************************************/
CREATE FULLTEXT CATALOG Dicom_Catalog WITH ACCENT_SENSITIVITY = OFF AS DEFAULT
GO

/*************************************************************
    Instance Table
    Dicom instances with unique Study, Series and Instance Uid
**************************************************************/
CREATE TABLE dbo.Instance (
    InstanceKey             BIGINT                     NOT NULL, --PK
    SeriesKey               BIGINT                     NOT NULL, --FK
    -- StudyKey needed to join directly from Study table to find a instance
    StudyKey                BIGINT                     NOT NULL, --FK
    --instance keys used in WADO
    StudyInstanceUid        VARCHAR(64)                NOT NULL,
    SeriesInstanceUid       VARCHAR(64)                NOT NULL,
    SopInstanceUid          VARCHAR(64)                NOT NULL,
    --data consitency columns
    Watermark               BIGINT                     NOT NULL,
    Status                  TINYINT                    NOT NULL,
    LastStatusUpdatedDate   DATETIME2(7)               NOT NULL,
    --audit columns
    CreatedDate             DATETIME2(7)               NOT NULL
) WITH (DATA_COMPRESSION = PAGE)

CREATE UNIQUE CLUSTERED INDEX IXC_Instance on dbo.Instance
(
    SeriesKey,
    InstanceKey
)

--Filter indexes
CREATE UNIQUE NONCLUSTERED INDEX IX_Instance_StudyInstanceUid_SeriesInstanceUid_SopInstanceUid on dbo.Instance
(
    StudyInstanceUid,
    SeriesInstanceUid,
    SopInstanceUid
)
INCLUDE
(
    Status,
    Watermark
)
WITH (DATA_COMPRESSION = PAGE)

CREATE NONCLUSTERED INDEX IX_Instance_StudyInstanceUid_Status on dbo.Instance
(
    StudyInstanceUid,
    Status
)
INCLUDE
(
    Watermark
)
WITH (DATA_COMPRESSION = PAGE)

CREATE NONCLUSTERED INDEX IX_Instance_StudyInstanceUid_SeriesInstanceUid_Status on dbo.Instance
(
    StudyInstanceUid,
    SeriesInstanceUid,
    Status
)
INCLUDE
(
    Watermark
)
WITH (DATA_COMPRESSION = PAGE)

CREATE NONCLUSTERED INDEX IX_Instance_SopInstanceUid_Status on dbo.Instance
(
    SopInstanceUid,
    Status
)
INCLUDE
(
    StudyInstanceUid,
    SeriesInstanceUid,
    Watermark
)
WITH (DATA_COMPRESSION = PAGE)

CREATE NONCLUSTERED INDEX IX_Instance_Watermark on dbo.Instance
(
    Watermark
)
WITH (DATA_COMPRESSION = PAGE)

--Cross apply indexes
CREATE NONCLUSTERED INDEX IX_Instance_SeriesKey_Status on dbo.Instance
(
    SeriesKey,
    Status
)
INCLUDE
(
    StudyInstanceUid,
    SeriesInstanceUid,
    SopInstanceUid,
    Watermark
)
WITH (DATA_COMPRESSION = PAGE)

CREATE NONCLUSTERED INDEX IX_Instance_StudyKey_Status on dbo.Instance
(
    StudyKey,
    Status
)
INCLUDE
(
    StudyInstanceUid,
    SeriesInstanceUid,
    SopInstanceUid,
    Watermark
)
WITH (DATA_COMPRESSION = PAGE)

/*************************************************************
    Study Table
    Table containing normalized standard Study tags
**************************************************************/
CREATE TABLE dbo.Study (
    StudyKey                    BIGINT                            NOT NULL, --PK
    StudyInstanceUid            VARCHAR(64)                       NOT NULL,
    PatientId                   NVARCHAR(64)                      NOT NULL,
    PatientName                 NVARCHAR(200)                     COLLATE SQL_Latin1_General_CP1_CI_AI NULL,
    ReferringPhysicianName      NVARCHAR(200)                     COLLATE SQL_Latin1_General_CP1_CI_AI NULL,
    StudyDate                   DATE                              NULL,
    StudyDescription            NVARCHAR(64)                      NULL,
    AccessionNumber             NVARCHAR(16)                      NULL,
    PatientNameWords            AS REPLACE(REPLACE(PatientName, '^', ' '), '=', ' ') PERSISTED,
) WITH (DATA_COMPRESSION = PAGE)

CREATE UNIQUE CLUSTERED INDEX IXC_Study ON dbo.Study
(
    StudyKey
)

CREATE UNIQUE NONCLUSTERED INDEX IX_Study_StudyInstanceUid ON dbo.Study
(
    StudyInstanceUid
)
INCLUDE
(
    StudyKey
)
WITH (DATA_COMPRESSION = PAGE)

CREATE NONCLUSTERED INDEX IX_Study_PatientId ON dbo.Study
(
    PatientId
)
INCLUDE
(
    StudyKey
)
WITH (DATA_COMPRESSION = PAGE)

CREATE NONCLUSTERED INDEX IX_Study_PatientName ON dbo.Study
(
    PatientName
)
INCLUDE
(
    StudyKey
)
WITH (DATA_COMPRESSION = PAGE)

CREATE NONCLUSTERED INDEX IX_Study_ReferringPhysicianName ON dbo.Study
(
    ReferringPhysicianName
)
INCLUDE
(
    StudyKey
)
WITH (DATA_COMPRESSION = PAGE)

CREATE NONCLUSTERED INDEX IX_Study_StudyDate ON dbo.Study
(
    StudyDate
)
INCLUDE
(
    StudyKey
)
WITH (DATA_COMPRESSION = PAGE)

CREATE NONCLUSTERED INDEX IX_Study_StudyDescription ON dbo.Study
(
    StudyDescription
)
INCLUDE
(
    StudyKey
)
WITH (DATA_COMPRESSION = PAGE)

CREATE NONCLUSTERED INDEX IX_Study_AccessionNumber ON dbo.Study
(
    AccessionNumber
)
INCLUDE
(
    StudyKey
)
WITH (DATA_COMPRESSION = PAGE)

CREATE FULLTEXT INDEX ON Study(PatientNameWords LANGUAGE 1033)
KEY INDEX IXC_Study
WITH STOPLIST = OFF;


/*************************************************************
    Series Table
    Table containing normalized standard Series tags
**************************************************************/

CREATE TABLE dbo.Series (
    SeriesKey                           BIGINT                     NOT NULL, --PK
    StudyKey                            BIGINT                     NOT NULL, --FK
    SeriesInstanceUid                   VARCHAR(64)                NOT NULL,
    Modality                            NVARCHAR(16)               NULL,
    PerformedProcedureStepStartDate     DATE                       NULL
) WITH (DATA_COMPRESSION = PAGE)

CREATE UNIQUE CLUSTERED INDEX IXC_Series ON dbo.Series
(
    StudyKey,
    SeriesKey
)

CREATE UNIQUE NONCLUSTERED INDEX IX_Series_SeriesKey ON dbo.Series
(
    SeriesKey
)
WITH (DATA_COMPRESSION = PAGE)

CREATE UNIQUE NONCLUSTERED INDEX IX_Series_SeriesInstanceUid ON dbo.Series
(
    SeriesInstanceUid
)
INCLUDE
(
    StudyKey
)
WITH (DATA_COMPRESSION = PAGE)

CREATE NONCLUSTERED INDEX IX_Series_Modality ON dbo.Series
(
    Modality
)
INCLUDE
(
    StudyKey,
    SeriesKey
)
WITH (DATA_COMPRESSION = PAGE)

CREATE NONCLUSTERED INDEX IX_Series_PerformedProcedureStepStartDate ON dbo.Series
(
    PerformedProcedureStepStartDate
)
INCLUDE
(
    StudyKey,
    SeriesKey
)
WITH (DATA_COMPRESSION = PAGE)

GO

/*************************************************************
    DeletedInstance Table
    Table containing deleted instances that will be removed after the specified date
**************************************************************/
CREATE TABLE dbo.DeletedInstance
(
    StudyInstanceUid    VARCHAR(64)       NOT NULL,
    SeriesInstanceUid   VARCHAR(64)       NOT NULL,
    SopInstanceUid      VARCHAR(64)       NOT NULL,
    Watermark           BIGINT            NOT NULL,
    DeletedDateTime     DATETIMEOFFSET(0) NOT NULL,
    RetryCount          INT               NOT NULL,
    CleanupAfter        DATETIMEOFFSET(0) NOT NULL
) WITH (DATA_COMPRESSION = PAGE)

CREATE UNIQUE CLUSTERED INDEX IXC_DeletedInstance ON dbo.DeletedInstance
(
    StudyInstanceUid,
    SeriesInstanceUid,
    SopInstanceUid,
    WaterMark
)

CREATE NONCLUSTERED INDEX IX_DeletedInstance_RetryCount_CleanupAfter ON dbo.DeletedInstance
(
    RetryCount,
    CleanupAfter
)
INCLUDE
(
    StudyInstanceUid,
    SeriesInstanceUid,
    SopInstanceUid,
    Watermark
)
WITH (DATA_COMPRESSION = PAGE)

/*************************************************************
    Changes Table
    Stores Add/Delete immutable actions
    Only CurrentWatermark is updated to reflect the current state.
    Current Instance State
    CurrentWatermark = null,               Current State = Deleted
    CurrentWatermark = OriginalWatermark,  Current State = Created
    CurrentWatermark <> OriginalWatermark, Current State = Replaced
**************************************************************/
CREATE TABLE dbo.ChangeFeed (
    Sequence                BIGINT IDENTITY(1,1) NOT NULL,
    Timestamp               DATETIMEOFFSET(7)    NOT NULL,
    Action                  TINYINT              NOT NULL,
    StudyInstanceUid        VARCHAR(64)          NOT NULL,
    SeriesInstanceUid       VARCHAR(64)          NOT NULL,
    SopInstanceUid          VARCHAR(64)          NOT NULL,
    OriginalWatermark       BIGINT               NOT NULL,
    CurrentWatermark        BIGINT               NULL
) WITH (DATA_COMPRESSION = PAGE)

CREATE UNIQUE CLUSTERED INDEX IXC_ChangeFeed ON dbo.ChangeFeed
(
    Sequence
)

CREATE NONCLUSTERED INDEX IX_ChangeFeed_StudyInstanceUid_SeriesInstanceUid_SopInstanceUid ON dbo.ChangeFeed
(
    StudyInstanceUid,
    SeriesInstanceUid,
    SopInstanceUid
)

/*************************************************************
    Custom Tag Table
    Stores added custom tags
    TagPath is represented without any delimiters and each level takes 8 bytes
    TagLevel can be 0, 1 or 2 to represent Instance, Series or Study level
    TagStatus can be 0, 1 or 2 to represent Reindexing, Added or Deindexing
**************************************************************/
CREATE TABLE dbo.CustomTag (
    TagKey                  BIGINT               NOT NULL, --PK
    TagPath                 VARCHAR(64)          NOT NULL,
    TagVR                   VARCHAR(2)           NOT NULL,
    TagLevel                TINYINT              NOT NULL,
    TagStatus               TINYINT              NOT NULL
)

CREATE UNIQUE CLUSTERED INDEX IXC_CustomTag ON dbo.CustomTag
(
    TagKey
)

CREATE NONCLUSTERED INDEX IX_CustomTag_TagPath ON dbo.CustomTag
(
    TagPath
)

/*************************************************************
    Custom Tag Data Table for VR Types mapping to String
**************************************************************/
CREATE TABLE dbo.CustomTagString (
    TagKey                  BIGINT               NOT NULL, --PK
    TagValue                NVARCHAR(64)         NOT NULL,
    StudyKey                BIGINT               NOT NULL, --FK
    SeriesKey               BIGINT               NULL,     --FK
    InstanceKey             BIGINT               NULL,     --FK
    Watermark               BIGINT               NOT NULL
) WITH (DATA_COMPRESSION = PAGE)

CREATE UNIQUE CLUSTERED INDEX IXC_CustomTagString ON dbo.CustomTagString
(
    TagKey,
    StudyKey,
    SeriesKey,
    InstanceKey
)

CREATE NONCLUSTERED INDEX IXC_CustomTagString_TagKey_TagValue ON dbo.CustomTagString
(
    TagKey,
    TagValue
)

/*************************************************************
    Custom Tag Data Table for VR Types mapping to BigInt
**************************************************************/
CREATE TABLE dbo.CustomTagBigInt (
    TagKey                  BIGINT               NOT NULL, --PK
    TagValue                BIGINT               NOT NULL,
    StudyKey                BIGINT               NOT NULL, --FK
    SeriesKey               BIGINT               NULL,     --FK
    InstanceKey             BIGINT               NULL,     --FK
    Watermark               BIGINT               NOT NULL
) WITH (DATA_COMPRESSION = PAGE)

CREATE UNIQUE CLUSTERED INDEX IXC_CustomTagBigInt ON dbo.CustomTagBigInt
(
    TagKey,
    StudyKey,
    SeriesKey,
    InstanceKey
)

CREATE NONCLUSTERED INDEX IXC_CustomTagBigInt_TagKey_TagValue ON dbo.CustomTagBigInt
(
    TagKey,
    TagValue
)

/*************************************************************
    Custom Tag Data Table for VR Types mapping to Double
**************************************************************/
CREATE TABLE dbo.CustomTagDouble (
    TagKey                  BIGINT               NOT NULL, --PK
    TagValue                FLOAT(53)            NOT NULL,
    StudyKey                BIGINT               NOT NULL, --FK
    SeriesKey               BIGINT               NULL,     --FK
    InstanceKey             BIGINT               NULL,     --FK
    Watermark               BIGINT               NOT NULL
) WITH (DATA_COMPRESSION = PAGE)

CREATE UNIQUE CLUSTERED INDEX IXC_CustomTagDouble ON dbo.CustomTagDouble
(
    TagKey,
    StudyKey,
    SeriesKey,
    InstanceKey
)

CREATE NONCLUSTERED INDEX IXC_CustomTagDouble_TagKey_TagValue ON dbo.CustomTagDouble
(
    TagKey,
    TagValue
)

/*************************************************************
    Custom Tag Data Table for VR Types mapping to DateTime
**************************************************************/
CREATE TABLE dbo.CustomTagDateTime (
    TagKey                  BIGINT               NOT NULL, --PK
    TagValue                DATETIME2(7)         NOT NULL,
    StudyKey                BIGINT               NOT NULL, --FK
    SeriesKey               BIGINT               NULL,     --FK
    InstanceKey             BIGINT               NULL,     --FK
    Watermark               BIGINT               NOT NULL
) WITH (DATA_COMPRESSION = PAGE)

CREATE UNIQUE CLUSTERED INDEX IXC_CustomTagDateTime ON dbo.CustomTagDateTime
(
    TagKey,
    StudyKey,
    SeriesKey,
    InstanceKey
)

CREATE NONCLUSTERED INDEX IXC_CustomTagDateTime_TagKey_TagValue ON dbo.CustomTagDateTime
(
    TagKey,
    TagValue
)

/*************************************************************
    Custom Tag Data Table for VR Types mapping to PersonName
	Note: The primary key is designed on the assumption that tags only occur once in an instance.
**************************************************************/
CREATE TABLE dbo.CustomTagPersonName (
    TagKey                  BIGINT               NOT NULL, --FK
    TagValue                NVARCHAR(200)        COLLATE SQL_Latin1_General_CP1_CI_AI NOT NULL,
    StudyKey                BIGINT               NOT NULL, --FK
    SeriesKey               BIGINT               NULL,     --FK
    InstanceKey             BIGINT               NULL,     --FK
    Watermark               BIGINT               NOT NULL,
	WatermarkAndTagKey      AS CONCAT(TagKey, '.', Watermark), --PK
    TagValueWords           AS REPLACE(REPLACE(TagValue, '^', ' '), '=', ' ') PERSISTED,
) WITH (DATA_COMPRESSION = PAGE)

CREATE UNIQUE CLUSTERED INDEX IXC_CustomTagPersonName ON dbo.CustomTagPersonName
(
    TagKey,
    StudyKey,
    SeriesKey,
    InstanceKey
)

CREATE NONCLUSTERED INDEX IXC_CustomTagPersonName_TagKey_TagValue ON dbo.CustomTagPersonName
(
    TagKey,
    TagValue
)

CREATE UNIQUE NONCLUSTERED INDEX IXC_CustomTagPersonName_WatermarkAndTagKey ON dbo.CustomTagPersonName
(
	WatermarkAndTagKey
)

CREATE FULLTEXT INDEX ON CustomTagPersonName(TagValueWords LANGUAGE 1033)
KEY INDEX IXC_CustomTagPersonName_WatermarkAndTagKey
WITH STOPLIST = OFF;

/*************************************************************
    Sequence for generating sequential unique ids
**************************************************************/

CREATE SEQUENCE dbo.WatermarkSequence
    AS BIGINT
    START WITH 1
    INCREMENT BY 1
    MINVALUE 1
    NO CYCLE
    CACHE 1000000

CREATE SEQUENCE dbo.StudyKeySequence
    AS BIGINT
    START WITH 1
    INCREMENT BY 1
    MINVALUE 1
    NO CYCLE
    CACHE 1000000

CREATE SEQUENCE dbo.SeriesKeySequence
    AS BIGINT
    START WITH 1
    INCREMENT BY 1
    MINVALUE 1
    NO CYCLE
    CACHE 1000000

CREATE SEQUENCE dbo.InstanceKeySequence
    AS BIGINT
    START WITH 1
    INCREMENT BY 1
    MINVALUE 1
    NO CYCLE
    CACHE 1000000

CREATE SEQUENCE dbo.TagKeySequence
    AS BIGINT
    START WITH 1
    INCREMENT BY 1
    MINVALUE 1
    NO CYCLE
    CACHE 10000

GO
/*************************************************************
    Stored procedures for adding an instance.
**************************************************************/
--
-- STORED PROCEDURE
--     AddInstance
--
-- DESCRIPTION
--     Adds a DICOM instance.
--
-- PARAMETERS
--     @studyInstanceUid
--         * The study instance UID.
--     @seriesInstanceUid
--         * The series instance UID.
--     @sopInstanceUid
--         * The SOP instance UID.
--     @patientId
--         * The Id of the patient.
--     @patientName
--         * The name of the patient.
--     @referringPhysicianName
--         * The referring physician name.
--     @studyDate
--         * The study date.
--     @studyDescription
--         * The study description.
--     @accessionNumber
--         * The accession number associated for the study.
--     @modality
--         * The modality associated for the series.
--     @performedProcedureStepStartDate
--         * The date when the procedure for the series was performed.
--
-- RETURN VALUE
--     The watermark (version).
------------------------------------------------------------------------

CREATE PROCEDURE dbo.AddInstance
    @studyInstanceUid                   VARCHAR(64),
    @seriesInstanceUid                  VARCHAR(64),
    @sopInstanceUid                     VARCHAR(64),
    @patientId                          NVARCHAR(64),
    @patientName                        NVARCHAR(325) = NULL,
    @referringPhysicianName             NVARCHAR(325) = NULL,
    @studyDate                          DATE = NULL,
    @studyDescription                   NVARCHAR(64) = NULL,
    @accessionNumber                    NVARCHAR(64) = NULL,
    @modality                           NVARCHAR(16) = NULL,
    @performedProcedureStepStartDate    DATE = NULL,
    @initialStatus                      TINYINT
AS
    SET NOCOUNT ON

    SET XACT_ABORT ON
    BEGIN TRANSACTION

    DECLARE @currentDate DATETIME2(7) = SYSUTCDATETIME()
    DECLARE @existingStatus TINYINT
    DECLARE @newWatermark BIGINT
    DECLARE @studyKey BIGINT
    DECLARE @seriesKey BIGINT
    DECLARE @instanceKey BIGINT

    SELECT @existingStatus = Status
    FROM dbo.Instance
    WHERE StudyInstanceUid = @studyInstanceUid
        AND SeriesInstanceUid = @seriesInstanceUid
        AND SopInstanceUid = @sopInstanceUid

    IF @@ROWCOUNT <> 0
    BEGIN
        -- The instance already exists. Set the state = @existingStatus to indicate what state it is in.
        THROW 50409, 'Instance already exists', @existingStatus;
    END

    -- The instance does not exist, insert it.
    SET @newWatermark = NEXT VALUE FOR dbo.WatermarkSequence
    SET @instanceKey = NEXT VALUE FOR dbo.InstanceKeySequence

    -- Insert Study
    SELECT @studyKey = StudyKey
    FROM dbo.Study WITH(UPDLOCK)
    WHERE StudyInstanceUid = @studyInstanceUid

    IF @@ROWCOUNT = 0
    BEGIN
        SET @studyKey = NEXT VALUE FOR dbo.StudyKeySequence

        INSERT INTO dbo.Study
            (StudyKey, StudyInstanceUid, PatientId, PatientName, ReferringPhysicianName, StudyDate, StudyDescription, AccessionNumber)
        VALUES
            (@studyKey, @studyInstanceUid, @patientId, @patientName, @referringPhysicianName, @studyDate, @studyDescription, @accessionNumber)
    END
    ELSE
    BEGIN
        -- Latest wins
        UPDATE dbo.Study
        SET PatientId = @patientId, PatientName = @patientName, ReferringPhysicianName = @referringPhysicianName, StudyDate = @studyDate, StudyDescription = @studyDescription, AccessionNumber = @accessionNumber
        WHERE StudyKey = @studyKey
    END

    -- Insert Series
    SELECT @seriesKey = SeriesKey
    FROM dbo.Series WITH(UPDLOCK)
    WHERE StudyKey = @studyKey
    AND SeriesInstanceUid = @seriesInstanceUid

    IF @@ROWCOUNT = 0
    BEGIN
        SET @seriesKey = NEXT VALUE FOR dbo.SeriesKeySequence

        INSERT INTO dbo.Series
            (StudyKey, SeriesKey, SeriesInstanceUid, Modality, PerformedProcedureStepStartDate)
        VALUES
            (@studyKey, @seriesKey, @seriesInstanceUid, @modality, @performedProcedureStepStartDate)
    END
    ELSE
    BEGIN
        -- Latest wins
        UPDATE dbo.Series
        SET Modality = @modality, PerformedProcedureStepStartDate = @performedProcedureStepStartDate
        WHERE SeriesKey = @seriesKey
        AND StudyKey = @studyKey
    END

    -- Insert Instance
    INSERT INTO dbo.Instance
        (StudyKey, SeriesKey, InstanceKey, StudyInstanceUid, SeriesInstanceUid, SopInstanceUid, Watermark, Status, LastStatusUpdatedDate, CreatedDate)
    VALUES
        (@studyKey, @seriesKey, @instanceKey, @studyInstanceUid, @seriesInstanceUid, @sopInstanceUid, @newWatermark, @initialStatus, @currentDate, @currentDate)

    SELECT @newWatermark

    COMMIT TRANSACTION
GO

/*************************************************************
    Stored procedures for updating an instance status.
**************************************************************/
--
-- STORED PROCEDURE
--     UpdateInstanceStatus
--
-- DESCRIPTION
--     Updates a DICOM instance status.
--
-- PARAMETERS
--     @studyInstanceUid
--         * The study instance UID.
--     @seriesInstanceUid
--         * The series instance UID.
--     @sopInstanceUid
--         * The SOP instance UID.
--     @watermark
--         * The watermark.
--     @status
--         * The new status to update to.
--
-- RETURN VALUE
--     None
--
CREATE PROCEDURE dbo.UpdateInstanceStatus
    @studyInstanceUid   VARCHAR(64),
    @seriesInstanceUid  VARCHAR(64),
    @sopInstanceUid     VARCHAR(64),
    @watermark          BIGINT,
    @status             TINYINT
AS
    SET NOCOUNT ON

    SET XACT_ABORT ON
    BEGIN TRANSACTION

    DECLARE @currentDate DATETIME2(7) = SYSUTCDATETIME()

    UPDATE dbo.Instance
    SET Status = @status, LastStatusUpdatedDate = @currentDate
    WHERE StudyInstanceUid = @studyInstanceUid
    AND SeriesInstanceUid = @seriesInstanceUid
    AND SopInstanceUid = @sopInstanceUid
    AND Watermark = @watermark

    IF @@ROWCOUNT = 0
    BEGIN
        -- The instance does not exist. Perhaps it was deleted?
        THROW 50404, 'Instance does not exist', 1;
    END

    -- Insert to change feed.
    -- Currently this procedure is used only updating the status to created
    -- If that changes an if condition is needed.
    INSERT INTO dbo.ChangeFeed
        (Timestamp, Action, StudyInstanceUid, SeriesInstanceUid, SopInstanceUid, OriginalWatermark)
    VALUES
        (@currentDate, 0, @studyInstanceUid, @seriesInstanceUid, @sopInstanceUid, @watermark)

    -- Update existing instance currentWatermark to latest
    UPDATE dbo.ChangeFeed
    SET CurrentWatermark      = @watermark
    WHERE StudyInstanceUid    = @studyInstanceUid
        AND SeriesInstanceUid = @seriesInstanceUid
        AND SopInstanceUid    = @sopInstanceUid

    COMMIT TRANSACTION
GO

/***************************************************************************************/
-- STORED PROCEDURE
--     GetInstance
--
-- DESCRIPTION
--     Gets valid dicom instances at study/series/instance level
--
-- PARAMETERS
--     @invalidStatus
--         * Filter criteria to search only valid instances
--     @studyInstanceUid
--         * The study instance UID.
--     @seriesInstanceUid
--         * The series instance UID.
--     @sopInstanceUid
--         * The SOP instance UID.
/***************************************************************************************/
CREATE PROCEDURE dbo.GetInstance (
    @validStatus        TINYINT,
    @studyInstanceUid   VARCHAR(64),
    @seriesInstanceUid  VARCHAR(64) = NULL,
    @sopInstanceUid     VARCHAR(64) = NULL
)
AS
BEGIN
    SET NOCOUNT     ON
    SET XACT_ABORT  ON


        SELECT  StudyInstanceUid,
                SeriesInstanceUid,
                SopInstanceUid,
                Watermark
        FROM    dbo.Instance
        WHERE   StudyInstanceUid        = @studyInstanceUid
                AND SeriesInstanceUid   = ISNULL(@seriesInstanceUid, SeriesInstanceUid)
                AND SopInstanceUid      = ISNULL(@sopInstanceUid, SopInstanceUid)
                AND Status              = @validStatus

END
GO

/***************************************************************************************/
-- STORED PROCEDURE
--     DeleteInstance
--
-- DESCRIPTION
--     Removes the specified instance(s) and places them in the DeletedInstance table for later removal
--
-- PARAMETERS
--     @cleanupAfter
--         * The date time offset that the instance can be cleaned up.
--     @createdStatus
--         * Status value representing the created state.
--     @studyInstanceUid
--         * The study instance UID.
--     @seriesInstanceUid
--         * The series instance UID.
--     @sopInstanceUid
--         * The SOP instance UID.
/***************************************************************************************/
CREATE PROCEDURE dbo.DeleteInstance (
    @cleanupAfter       DATETIMEOFFSET(0),
    @createdStatus      TINYINT,
    @studyInstanceUid   VARCHAR(64),
    @seriesInstanceUid  VARCHAR(64) = null,
    @sopInstanceUid     VARCHAR(64) = null
)
AS
    SET NOCOUNT ON
    SET XACT_ABORT ON

    BEGIN TRANSACTION

    DECLARE @deletedInstances AS TABLE
        (StudyInstanceUid VARCHAR(64),
         SeriesInstanceUid VARCHAR(64),
         SopInstanceUid VARCHAR(64),
         Status TINYINT,
         Watermark BIGINT)

    DECLARE @studyKey BIGINT
    DECLARE @deletedDate DATETIME2 = SYSUTCDATETIME()

    -- Get the study PK
    SELECT  @studyKey = StudyKey
    FROM    dbo.Instance
    WHERE   StudyInstanceUid = @studyInstanceUid
    AND     SeriesInstanceUid = ISNULL(@seriesInstanceUid, SeriesInstanceUid)
    AND     SopInstanceUid = ISNULL(@sopInstanceUid, SopInstanceUid)

    -- Delete the instance and insert the details into DeletedInstance and ChangeFeed
    DELETE  dbo.Instance
        OUTPUT deleted.StudyInstanceUid, deleted.SeriesInstanceUid, deleted.SopInstanceUid, deleted.Status, deleted.Watermark
        INTO @deletedInstances
    WHERE   StudyInstanceUid = @studyInstanceUid
    AND     SeriesInstanceUid = ISNULL(@seriesInstanceUid, SeriesInstanceUid)
    AND     SopInstanceUid = ISNULL(@sopInstanceUid, SopInstanceUid)

    IF (@@ROWCOUNT = 0)
    BEGIN
        THROW 50404, 'Instance not found', 1;
    END

    INSERT INTO dbo.DeletedInstance
    (StudyInstanceUid, SeriesInstanceUid, SopInstanceUid, Watermark, DeletedDateTime, RetryCount, CleanupAfter)
    SELECT StudyInstanceUid, SeriesInstanceUid, SopInstanceUid, Watermark, @deletedDate, 0 , @cleanupAfter
    FROM @deletedInstances

    INSERT INTO dbo.ChangeFeed
    (TimeStamp, Action, StudyInstanceUid, SeriesInstanceUid, SopInstanceUid, OriginalWatermark)
    SELECT @deletedDate, 1, StudyInstanceUid, SeriesInstanceUid, SopInstanceUid, Watermark
    FROM @deletedInstances
    WHERE Status = @createdStatus

    UPDATE cf
    SET cf.CurrentWatermark = NULL
    FROM dbo.ChangeFeed cf
    JOIN @deletedInstances d
    ON cf.StudyInstanceUid = d.StudyInstanceUid
        AND cf.SeriesInstanceUid = d.SeriesInstanceUid
        AND cf.SopInstanceUid = d.SopInstanceUid

    -- If this is the last instance for a series, remove the series
    IF NOT EXISTS ( SELECT  *
                    FROM    dbo.Instance WITH(HOLDLOCK, UPDLOCK)
                    WHERE   StudyKey = @studyKey
                    AND     SeriesInstanceUid = ISNULL(@seriesInstanceUid, SeriesInstanceUid))
    BEGIN
        DELETE
        FROM    dbo.Series
        WHERE   Studykey = @studyKey
        AND     SeriesInstanceUid = ISNULL(@seriesInstanceUid, SeriesInstanceUid)
    END

    -- If we've removing the series, see if it's the last for a study and if so, remove the study
    IF NOT EXISTS ( SELECT  *
                    FROM    dbo.Series WITH(HOLDLOCK, UPDLOCK)
                    WHERE   Studykey = @studyKey)
    BEGIN
        DELETE
        FROM    dbo.Study
        WHERE   Studykey = @studyKey
    END

    COMMIT TRANSACTION
GO

/***************************************************************************************/
-- STORED PROCEDURE
--     RetrieveDeletedInstance
--
-- DESCRIPTION
--     Retrieves deleted instances where the cleanupAfter is less than the current date in and the retry count hasn't been exceeded
--
-- PARAMETERS
--     @count
--         * The number of entries to return
--     @maxRetries
--         * The maximum number of times to retry a cleanup
/***************************************************************************************/
CREATE PROCEDURE dbo.RetrieveDeletedInstance
    @count          INT,
    @maxRetries     INT
AS
    SET NOCOUNT ON

    SELECT  TOP (@count) StudyInstanceUid, SeriesInstanceUid, SopInstanceUid, Watermark
    FROM    dbo.DeletedInstance WITH (UPDLOCK, READPAST)
    WHERE   RetryCount <= @maxRetries
    AND     CleanupAfter < SYSUTCDATETIME()
GO

/***************************************************************************************/
-- STORED PROCEDURE
--     DeleteDeletedInstance
--
-- DESCRIPTION
--     Removes a deleted instance from the DeletedInstance table
--
-- PARAMETERS
--     @studyInstanceUid
--         * The study instance UID.
--     @seriesInstanceUid
--         * The series instance UID.
--     @sopInstanceUid
--         * The SOP instance UID.
--     @watermark
--         * The watermark of the entry
/***************************************************************************************/
CREATE PROCEDURE dbo.DeleteDeletedInstance(
    @studyInstanceUid   VARCHAR(64),
    @seriesInstanceUid  VARCHAR(64),
    @sopInstanceUid     VARCHAR(64),
    @watermark          BIGINT
)
AS
    SET NOCOUNT ON

    DELETE
    FROM    dbo.DeletedInstance
    WHERE   StudyInstanceUid = @studyInstanceUid
    AND     SeriesInstanceUid = @seriesInstanceUid
    AND     SopInstanceUid = @sopInstanceUid
    AND     Watermark = @watermark
GO

/***************************************************************************************/
-- STORED PROCEDURE
--     IncrementDeletedInstanceRetry
--
-- DESCRIPTION
--     Increments the retryCount of and retryAfter of a deleted instance
--
-- PARAMETERS
--     @studyInstanceUid
--         * The study instance UID.
--     @seriesInstanceUid
--         * The series instance UID.
--     @sopInstanceUid
--         * The SOP instance UID.
--     @watermark
--         * The watermark of the entry
--     @cleanupAfter
--         * The next date time to attempt cleanup
--
-- RETURN VALUE
--     The retry count.
--
/***************************************************************************************/
CREATE PROCEDURE dbo.IncrementDeletedInstanceRetry(
    @studyInstanceUid   VARCHAR(64),
    @seriesInstanceUid  VARCHAR(64),
    @sopInstanceUid     VARCHAR(64),
    @watermark          BIGINT,
    @cleanupAfter       DATETIMEOFFSET(0)
)
AS
    SET NOCOUNT ON

    DECLARE @retryCount INT

    UPDATE  dbo.DeletedInstance
    SET     @retryCount = RetryCount = RetryCount + 1,
            CleanupAfter = @cleanupAfter
    WHERE   StudyInstanceUid = @studyInstanceUid
    AND     SeriesInstanceUid = @seriesInstanceUid
    AND     SopInstanceUid = @sopInstanceUid
    AND     Watermark = @watermark

    SELECT @retryCount
GO

/***************************************************************************************/
-- STORED PROCEDURE
--     GetChangeFeed
--
-- DESCRIPTION
--     Gets a stream of dicom changes (instance adds and deletes)
--
-- PARAMETERS
--     @limit
--         * Max rows to return
--     @offet
--         * Rows to skip
/***************************************************************************************/
CREATE PROCEDURE dbo.GetChangeFeed (
    @limit      INT,
    @offset     BIGINT)
AS
BEGIN
    SET NOCOUNT     ON
    SET XACT_ABORT  ON

    SELECT  Sequence,
            Timestamp,
            Action,
            StudyInstanceUid,
            SeriesInstanceUid,
            SopInstanceUid,
            OriginalWatermark,
            CurrentWatermark
    FROM    dbo.ChangeFeed
    WHERE   Sequence BETWEEN @offset+1 AND @offset+@limit
    ORDER BY Sequence
END
GO

/***************************************************************************************/
-- STORED PROCEDURE
--     GetChangeFeedLatest
--
-- DESCRIPTION
--     Gets the latest dicom change
/***************************************************************************************/
CREATE PROCEDURE dbo.GetChangeFeedLatest
AS
BEGIN
    SET NOCOUNT     ON
    SET XACT_ABORT  ON

    SELECT  TOP(1)
            Sequence,
            Timestamp,
            Action,
            StudyInstanceUid,
            SeriesInstanceUid,
            SopInstanceUid,
            OriginalWatermark,
            CurrentWatermark
    FROM    dbo.ChangeFeed
    ORDER BY Sequence DESC
END
GO
<<<<<<< HEAD

/***************************************************************************************/
-- STORED PROCEDURE
--     GetCustomTag(s)
--
-- DESCRIPTION
--     Gets all custom tags or given custom tag by tag path
--
-- PARAMETERS
--     @tagPath
--         * The TagPath for the custom tag to retrieve.
/***************************************************************************************/
CREATE PROCEDURE dbo.GetCustomTag (
    @tagPath  VARCHAR(64) = NULL
)
AS
BEGIN
    SET NOCOUNT     ON
    SET XACT_ABORT  ON

        SELECT  TagPath,
                TagVR,
                TagLevel,
                TagStatus
        FROM    dbo.CustomTag
        WHERE   TagPath                 = ISNULL(@tagPath, TagPath)
END
=======
/*************************************************************
    SQL VERSION 2
*************************************************************/
/*************************************************************
    TABLES
*************************************************************/

/*************************************************************
    Custom Tag Table
    Stores added custom tags
    TagPath is represented without any delimiters and each level takes 8 bytes
    TagLevel can be 0, 1 or 2 to represent Instance, Series or Study level
**************************************************************/
CREATE TABLE dbo.CustomTag (
    TagKey                  BIGINT               NOT NULL, --PK
    TagPath                 VARCHAR(64)          NOT NULL,
    TagVR                   VARCHAR(2)           NOT NULL,
    TagLevel                TINYINT              NOT NULL,
    TagStatus               TINYINT              NOT NULL,
)

CREATE UNIQUE CLUSTERED INDEX IXC_CustomTag ON dbo.CustomTag
(
    TagKey
)

CREATE UNIQUE NONCLUSTERED INDEX IX_CustomTag_TagPath ON dbo.CustomTag
(
    TagPath
)


/*************************************************************
    SEQUENCES
*************************************************************/
CREATE SEQUENCE dbo.TagKeySequence
    AS BIGINT
    START WITH 1
    INCREMENT BY 1
    MINVALUE 1
    NO CYCLE
    CACHE 10000
GO

/*************************************************************
    USER DEFINED TYPES
*************************************************************/
/*************************************************************
    The user defined type for AddCustomTagsInput
*************************************************************/
CREATE TYPE dbo.AddCustomTagsInputTableType_1 AS TABLE
(
    TagPath                    VARCHAR(64),  -- Custom Tag Path. Each custom tag take 8 bytes, support upto 8 levels, no delimeter between each level.
    TagVR                      VARCHAR(2),  -- Custom Tag VR.
    TagLevel                   TINYINT  -- Custom Tag level. 0 -- Instance Level, 1 -- Series Level, 2 -- Study Level
)
GO

/*************************************************************
    PROCEDURES
*************************************************************/
/***************************************************************************************/
-- STORED PROCEDURE
--     AddCustomTags
--
-- DESCRIPTION
--    Add a list of custom tags.
--
-- PARAMETERS
--     @customTags
--         * The custom tag list
/***************************************************************************************/
CREATE PROCEDURE dbo.AddCustomTags (
    @customTags dbo.AddCustomTagsInputTableType_1 READONLY)
AS

    SET NOCOUNT     ON
    SET XACT_ABORT  ON

    BEGIN TRANSACTION
        
        -- Check if tag with same path already exist
        SELECT TagKey 
        FROM dbo.CustomTag WITH(HOLDLOCK) 
        INNER JOIN @customTags input 
        ON input.TagPath = dbo.CustomTag.TagPath 
	    
        IF @@ROWCOUNT <> 0
            THROW 50409, 'custom tag(s) already exist', 1 

        -- add to custom tag table with status 1(Added)
        INSERT INTO dbo.CustomTag 
            (TagKey, TagPath, TagVR, TagLevel, TagStatus)
        SELECT NEXT VALUE FOR TagKeySequence, TagPath, TagVR, TagLevel, 1 FROM @customTags
        
    COMMIT TRANSACTION
>>>>>>> 6fdbc219
GO<|MERGE_RESOLUTION|>--- conflicted
+++ resolved
@@ -1097,7 +1097,6 @@
     ORDER BY Sequence DESC
 END
 GO
-<<<<<<< HEAD
 
 /***************************************************************************************/
 -- STORED PROCEDURE
@@ -1125,49 +1124,6 @@
         FROM    dbo.CustomTag
         WHERE   TagPath                 = ISNULL(@tagPath, TagPath)
 END
-=======
-/*************************************************************
-    SQL VERSION 2
-*************************************************************/
-/*************************************************************
-    TABLES
-*************************************************************/
-
-/*************************************************************
-    Custom Tag Table
-    Stores added custom tags
-    TagPath is represented without any delimiters and each level takes 8 bytes
-    TagLevel can be 0, 1 or 2 to represent Instance, Series or Study level
-**************************************************************/
-CREATE TABLE dbo.CustomTag (
-    TagKey                  BIGINT               NOT NULL, --PK
-    TagPath                 VARCHAR(64)          NOT NULL,
-    TagVR                   VARCHAR(2)           NOT NULL,
-    TagLevel                TINYINT              NOT NULL,
-    TagStatus               TINYINT              NOT NULL,
-)
-
-CREATE UNIQUE CLUSTERED INDEX IXC_CustomTag ON dbo.CustomTag
-(
-    TagKey
-)
-
-CREATE UNIQUE NONCLUSTERED INDEX IX_CustomTag_TagPath ON dbo.CustomTag
-(
-    TagPath
-)
-
-
-/*************************************************************
-    SEQUENCES
-*************************************************************/
-CREATE SEQUENCE dbo.TagKeySequence
-    AS BIGINT
-    START WITH 1
-    INCREMENT BY 1
-    MINVALUE 1
-    NO CYCLE
-    CACHE 10000
 GO
 
 /*************************************************************
@@ -1222,5 +1178,4 @@
         SELECT NEXT VALUE FOR TagKeySequence, TagPath, TagVR, TagLevel, 1 FROM @customTags
         
     COMMIT TRANSACTION
->>>>>>> 6fdbc219
 GO