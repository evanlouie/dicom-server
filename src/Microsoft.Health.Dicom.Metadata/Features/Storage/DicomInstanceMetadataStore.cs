﻿// -------------------------------------------------------------------------------------------------
// Copyright (c) Microsoft Corporation. All rights reserved.
// Licensed under the MIT License (MIT). See LICENSE in the repo root for license information.
// -------------------------------------------------------------------------------------------------

<<<<<<< HEAD
using System.Collections.Generic;
=======
using System;
>>>>>>> 065fa6ca
using System.IO;
using System.Net;
using System.Text;
using System.Threading;
using System.Threading.Tasks;
using Dicom;
using EnsureThat;
using Microsoft.Azure.Storage;
using Microsoft.Azure.Storage.Blob;
using Microsoft.Extensions.Logging;
using Microsoft.Extensions.Options;
using Microsoft.Health.Blob.Configs;
using Microsoft.Health.Dicom.Blob.Features.Storage;
using Microsoft.Health.Dicom.Core.Features.Persistence;
using Microsoft.Health.Dicom.Metadata.Config;
using Newtonsoft.Json;
using Polly;

namespace Microsoft.Health.Dicom.Metadata.Features.Storage
{
    internal class DicomInstanceMetadataStore : IDicomInstanceMetadataStore
    {
        private const int MaximumRetryFailedRequests = 5;
        private static readonly Encoding _metadataEncoding = Encoding.UTF8;
<<<<<<< HEAD
        private readonly DicomMetadataConfiguration _metadataConfiguration;
=======
        private readonly Random _random = new Random();
>>>>>>> 065fa6ca
        private readonly CloudBlobContainer _container;
        private readonly JsonSerializer _jsonSerializer;
        private readonly ILogger<DicomInstanceMetadataStore> _logger;

        public DicomInstanceMetadataStore(
            CloudBlobClient client,
            JsonSerializer jsonSerializer,
            DicomMetadataConfiguration metadataConfiguration,
            IOptionsMonitor<BlobContainerConfiguration> namedBlobContainerConfigurationAccessor,
            ILogger<DicomInstanceMetadataStore> logger)
        {
            EnsureArg.IsNotNull(client, nameof(client));
            EnsureArg.IsNotNull(jsonSerializer, nameof(jsonSerializer));
            EnsureArg.IsNotNull(metadataConfiguration, nameof(metadataConfiguration));
            EnsureArg.IsNotNull(namedBlobContainerConfigurationAccessor, nameof(namedBlobContainerConfigurationAccessor));
            EnsureArg.IsNotNull(logger, nameof(logger));

            BlobContainerConfiguration containerConfiguration = namedBlobContainerConfigurationAccessor.Get(Constants.ContainerConfigurationName);

            _container = client.GetContainerReference(containerConfiguration.ContainerName);
            _jsonSerializer = jsonSerializer;
            _metadataConfiguration = metadataConfiguration;
            _logger = logger;
        }

        /// <inheritdoc />
        public async Task AddInstanceMetadataAsync(DicomDataset instanceMetadata, CancellationToken cancellationToken = default)
        {
            EnsureArg.IsNotNull(instanceMetadata, nameof(instanceMetadata));

            var dicomInstance = DicomInstance.Create(instanceMetadata);
            CloudBlockBlob cloudBlockBlob = GetInstanceBlockBlob(dicomInstance);

            IAsyncPolicy retryPolicy = CreateTooManyRequestsRetryPolicy();
            await cloudBlockBlob.CatchStorageExceptionAndThrowDataStoreException(
                async (blockBlob) =>
                {
                    _logger.LogDebug($"Storing Instance Metadata: {dicomInstance}");

                    using (Stream stream = new MemoryStream())
                    using (var streamWriter = new StreamWriter(stream, _metadataEncoding))
                    using (var jsonTextWriter = new JsonTextWriter(streamWriter))
                    {
                        _jsonSerializer.Serialize(jsonTextWriter, instanceMetadata);
                        jsonTextWriter.Flush();

                        stream.Seek(0, SeekOrigin.Begin);
                        await blockBlob.UploadFromStreamAsync(
                               stream,
                               AccessCondition.GenerateIfNotExistsCondition(),
                               new BlobRequestOptions(),
                               new OperationContext(),
                               cancellationToken);
                    }
                },
                retryPolicy);
        }

        /// <inheritdoc />
        public async Task DeleteInstanceMetadataAsync(DicomInstance instance, CancellationToken cancellationToken = default)
        {
            CloudBlockBlob cloudBlockBlob = GetInstanceBlockBlob(instance);

            IAsyncPolicy retryPolicy = CreateTooManyRequestsRetryPolicy();
            await cloudBlockBlob.CatchStorageExceptionAndThrowDataStoreException(
                async (blockBlob) =>
                {
                    _logger.LogDebug($"Deleting Instance Metadata: {instance}");
                    await cloudBlockBlob.DeleteAsync(cancellationToken);
                },
                retryPolicy);
        }

        /// <inheritdoc />
        public async Task<DicomDataset> GetInstanceMetadataAsync(
            DicomInstance instance,
            HashSet<DicomAttributeId> optionalAttributes,
            CancellationToken cancellationToken = default)
        {
            DicomDataset instanceMetadata = await GetInstanceMetadataAsync(instance, cancellationToken);
            var resultDataset = new DicomDataset();

            // Create the collection of required attributes + requested attributes.
            HashSet<DicomAttributeId> attributes = _metadataConfiguration.InstanceRequiredMetadataAttributes;
            optionalAttributes?.Each(x => attributes.Add(x));

            foreach (DicomAttributeId seriesAttributeId in attributes)
            {
                TryAddDicomItem(resultDataset, instanceMetadata, seriesAttributeId);
            }

            return resultDataset;
        }

        /// <inheritdoc />
        public async Task<DicomDataset> GetInstanceMetadataAsync(DicomInstance instance, CancellationToken cancellationToken = default)
        {
            CloudBlockBlob cloudBlockBlob = GetInstanceBlockBlob(instance);

            return await cloudBlockBlob.CatchStorageExceptionAndThrowDataStoreException(
                async (blockBlob) =>
                {
                    _logger.LogDebug($"Getting Instance Metadata: {instance}");

                    using (Stream stream = await cloudBlockBlob.OpenReadAsync(cancellationToken))
                    using (var streamReader = new StreamReader(stream, _metadataEncoding))
                    using (var jsonTextReader = new JsonTextReader(streamReader))
                    {
                        return _jsonSerializer.Deserialize<DicomDataset>(jsonTextReader);
                    }
                });
        }

        private IAsyncPolicy CreateTooManyRequestsRetryPolicy()
           => Policy
                   .Handle<StorageException>(ex => ex.RequestInformation.HttpStatusCode == (int)HttpStatusCode.TooManyRequests ||
                                                    ex.RequestInformation.HttpStatusCode == (int)HttpStatusCode.BadRequest)
                   .WaitAndRetryAsync(MaximumRetryFailedRequests, retryIndex =>
                   {
                       // Otherwise, delay retry with some randomness.
                       return TimeSpan.FromMilliseconds((retryIndex - 1) * _random.Next(200, 500));
                   });

        private CloudBlockBlob GetInstanceBlockBlob(DicomInstance instance)
        {
            EnsureArg.IsNotNull(instance, nameof(instance));
            var blobName = $"\\{instance.StudyInstanceUID}\\{instance.SeriesInstanceUID}\\{instance.SopInstanceUID}_metadata";

            // Use the Azure storage SDK to validate the blob name; only specific values are allowed here.
            // Check here for more information: https://blogs.msdn.microsoft.com/jmstall/2014/06/12/azure-storage-naming-rules/
            NameValidator.ValidateBlobName(blobName);

            return _container.GetBlockBlobReference(blobName);
        }

        private bool TryAddDicomItem(DicomDataset resultDataset, DicomDataset metadata, DicomAttributeId attributeId)
        {
            if (!metadata.TryGetDicomItems(attributeId, out DicomItem[] dicomItems))
            {
                return false;
            }

            if (dicomItems.Length > 1)
            {
                _logger.LogInformation($"Found more than one DICOM item for DICOM tag: {attributeId.FinalDicomTag}. The metadata results will have coalesced results.");
            }

            // Just add the first DICOM item; we might want to do something more clever in the future.
            resultDataset.Add(attributeId, dicomItems[0]);
            return true;
        }
    }
}<|MERGE_RESOLUTION|>--- conflicted
+++ resolved
@@ -3,11 +3,8 @@
 // Licensed under the MIT License (MIT). See LICENSE in the repo root for license information.
 // -------------------------------------------------------------------------------------------------
 
-<<<<<<< HEAD
+using System;
 using System.Collections.Generic;
-=======
-using System;
->>>>>>> 065fa6ca
 using System.IO;
 using System.Net;
 using System.Text;
@@ -32,11 +29,8 @@
     {
         private const int MaximumRetryFailedRequests = 5;
         private static readonly Encoding _metadataEncoding = Encoding.UTF8;
-<<<<<<< HEAD
         private readonly DicomMetadataConfiguration _metadataConfiguration;
-=======
         private readonly Random _random = new Random();
->>>>>>> 065fa6ca
         private readonly CloudBlobContainer _container;
         private readonly JsonSerializer _jsonSerializer;
         private readonly ILogger<DicomInstanceMetadataStore> _logger;
