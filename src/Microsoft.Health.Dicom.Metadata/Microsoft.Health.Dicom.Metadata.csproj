﻿<Project Sdk="Microsoft.NET.Sdk">

  <PropertyGroup>
    <TargetFramework>netcoreapp3.1</TargetFramework>
  </PropertyGroup>

  <ItemGroup>
    <PackageReference Include="fo-dicom" Version="4.0.5" />
<<<<<<< HEAD
    <PackageReference Include="Microsoft.Health.Blob" Version="1.0.0-master-20200709-1" />
=======
    <PackageReference Include="Microsoft.Health.Blob" Version="1.0.0-master-20200716-1" />
>>>>>>> 77cb1653
    <PackageReference Include="Polly" Version="7.2.0" />
  </ItemGroup>

  <ItemGroup>
    <ProjectReference Include="..\Microsoft.Health.Dicom.Core\Microsoft.Health.Dicom.Core.csproj" />
  </ItemGroup>

</Project><|MERGE_RESOLUTION|>--- conflicted
+++ resolved
@@ -6,11 +6,7 @@
 
   <ItemGroup>
     <PackageReference Include="fo-dicom" Version="4.0.5" />
-<<<<<<< HEAD
-    <PackageReference Include="Microsoft.Health.Blob" Version="1.0.0-master-20200709-1" />
-=======
     <PackageReference Include="Microsoft.Health.Blob" Version="1.0.0-master-20200716-1" />
->>>>>>> 77cb1653
     <PackageReference Include="Polly" Version="7.2.0" />
   </ItemGroup>
 
