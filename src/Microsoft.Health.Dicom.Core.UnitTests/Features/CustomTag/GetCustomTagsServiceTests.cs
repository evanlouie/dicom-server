--- conflicted
+++ resolved
@@ -8,10 +8,7 @@
 using System.Threading.Tasks;
 using Dicom;
 using Microsoft.Health.Dicom.Core.Exceptions;
-<<<<<<< HEAD
-=======
 using Microsoft.Health.Dicom.Core.Extensions;
->>>>>>> 5000cca0
 using Microsoft.Health.Dicom.Core.Features.Common;
 using Microsoft.Health.Dicom.Core.Features.CustomTag;
 using Microsoft.Health.Dicom.Core.Messages.CustomTag;
@@ -37,11 +34,7 @@
         public async Task GivenRequestForAllTags_WhenNoTagsAreStored_ThenExceptionShouldBeThrown()
         {
             _customTagStore.GetCustomTagsAsync(default).Returns(new List<CustomTagEntry>());
-<<<<<<< HEAD
-            var exception = await Assert.ThrowsAsync<CustomTagNotFoundException>(() => _getCustomTagsService.GetAllCustomTagsAsync());
-=======
             GetAllCustomTagsResponse response = await _getCustomTagsService.GetAllCustomTagsAsync();
->>>>>>> 5000cca0
 
             Assert.Equal("No custom tags can be found.", exception.Message);
         }
@@ -65,13 +58,6 @@
         [Fact]
         public async Task GivenRequestForCustomTag_WhenTagDoesntExist_ThenExceptionShouldBeThrown()
         {
-<<<<<<< HEAD
-            string tagPath = "(0101,2323)";
-            string storedTagPath = "01012323";
-
-            _dicomTagParser.ParseFormattedTagPath(tagPath).Returns(storedTagPath);
-            _customTagStore.GetCustomTagsAsync(storedTagPath, default).Returns(new List<CustomTagEntry>());
-=======
             string tagPath = DicomTag.DeviceID.GetPath();
             DicomTag[] parsedTags = new DicomTag[] { DicomTag.DeviceID };
 
@@ -82,7 +68,6 @@
             });
 
             _customTagStore.GetCustomTagsAsync(tagPath, default).Returns(new List<CustomTagEntry>());
->>>>>>> 5000cca0
             var exception = await Assert.ThrowsAsync<CustomTagNotFoundException>(() => _getCustomTagsService.GetCustomTagAsync(tagPath));
 
             Assert.Equal(string.Format("The specified custom tag with tag path {0} cannot be found.", tagPath), exception.Message);
@@ -91,14 +76,6 @@
         [Fact]
         public async Task GivenRequestForCustomTag_WhenTagExists_ThenCustomTagEntryShouldBeReturned()
         {
-<<<<<<< HEAD
-            string tagPath = "(0101,2323)";
-            string storedTagPath = "01012323";
-            CustomTagEntry stored = CreateCustomTagEntry("01012323", DicomVRCode.AE.ToString());
-
-            _dicomTagParser.ParseFormattedTagPath(tagPath).Returns(storedTagPath);
-            _customTagStore.GetCustomTagsAsync(storedTagPath, default).Returns(new List<CustomTagEntry> { stored });
-=======
             string tagPath = DicomTag.DeviceID.GetPath();
             CustomTagEntry stored = CreateCustomTagEntry(tagPath, DicomVRCode.AE.ToString());
             DicomTag[] parsedTags = new DicomTag[] { DicomTag.DeviceID };
@@ -110,7 +87,6 @@
             });
 
             _customTagStore.GetCustomTagsAsync(tagPath, default).Returns(new List<CustomTagEntry> { stored });
->>>>>>> 5000cca0
             GetCustomTagResponse response = await _getCustomTagsService.GetCustomTagAsync(tagPath);
 
             Assert.Equal(stored, response.CustomTag);
